const express = require('express');
const { User } = require('../database/models');
const { Visitor } = require('../database/visitor');
const { validateLogin, validateRegister, validatePasswordChange } = require('../middleware/validation');
const { authenticate } = require('../middleware/auth');
const EventLogger = require('../utils/eventLogger');
const { JWT_SECRET, JWT_EXPIRES_IN } = require('../config/security');
const { AuthenticationError, ValidationError, ConflictError, asyncHandler } = require('../utils/errors');
const jwt = require('jsonwebtoken');

const router = express.Router();

// Login endpoint
router.post('/login', validateLogin, async (req, res) => {
  try {
    const { email, password } = req.body;
    
    // Try to find user by email first, then by username
    let user = await User.findByEmail(email);
    if (!user) {
      user = await User.findByUsername(email);
    }
    
    // If not found as user, try as visitor
    let visitor = null;
    if (!user) {
      visitor = await Visitor.findByEmail(email);
      if (!visitor) {
        visitor = await Visitor.findByUsername(email);
      }
    }
    
    if (!user && !visitor) {
      // Log failed login attempt
      await EventLogger.logFailedLogin(req, email, 'User/Visitor not found');
      return res.status(401).json({
        error: 'Authentication failed',
        message: 'Invalid username/email or password'
      });
    }
    
<<<<<<< HEAD
    // Check password for user or visitor
    let isValidPassword = false;
    let accountType = 'user';
    let accountData = user;
    
    if (user) {
      isValidPassword = await user.verifyPassword(password);
      accountData = user;
    } else if (visitor) {
      isValidPassword = await visitor.verifyPassword(password);
      accountType = 'visitor';
      accountData = visitor;
      
      // Check if visitor is active
      if (!visitor.isActive) {
        await EventLogger.logFailedLogin(req, email, 'Visitor account inactive');
        return res.status(401).json({
          error: 'Authentication failed',
          message: 'Account is inactive'
        });
      }
    }
=======
    // Check if non-admin user is trying to login via web interface
    const userAgent = req.headers['user-agent'] || '';
    const isWebBrowser = userAgent.includes('Mozilla') || userAgent.includes('Chrome') || userAgent.includes('Safari') || userAgent.includes('Firefox');
    
    if (user.role !== 'admin' && isWebBrowser) {
      // Log failed login attempt
      await EventLogger.logFailedLogin(req, email, 'Non-admin user attempted web login');
      return res.status(403).json({
        error: 'Access denied',
        message: 'Regular users can only access the system via the mobile app. Please use the mobile app to log in.',
        code: 'WEB_ACCESS_DENIED'
      });
    }
    
    // Account is always active (is_active column removed)
>>>>>>> 70159430
    
    if (!isValidPassword) {
      // Log failed login attempt
      await EventLogger.logFailedLogin(req, email, 'Invalid password');
      return res.status(401).json({
        error: 'Authentication failed',
        message: 'Invalid email or password'
      });
    }
    
    // Generate JWT token
    const token = jwt.sign(
      { 
        userId: accountData.id, 
        username: accountData.username, 
        email: accountData.email, 
        role: accountType === 'visitor' ? 'visitor' : accountData.role,
        accountType: accountType,
        hostUserId: accountType === 'visitor' ? accountData.hostUserId : null
      },
      JWT_SECRET,
      { expiresIn: JWT_EXPIRES_IN }
    );
    
    // Log login event
    if (accountType === 'visitor') {
      await EventLogger.logEvent(req, {
        type: 'visitor',
        action: 'login',
        entityType: 'visitor',
        entityId: accountData.id,
        entityName: `${accountData.firstName} ${accountData.lastName}`,
        details: 'Visitor logged in',
        timestamp: new Date().toISOString()
      });
    } else {
      await EventLogger.logUserLogin(req, accountData);
    }
    
    res.json({
      message: 'Login successful',
      token,
      user: accountData.toJSON(),
      accountType: accountType
    });
  } catch (error) {
    console.error('Login error:', error);
    res.status(500).json({
      error: 'Internal Server Error',
      message: 'Login failed'
    });
  }
});

// Register endpoint
router.post('/register', validateRegister, async (req, res) => {
  try {
    const { email, password, firstName, lastName } = req.body;
    
    const existingUser = await User.findByEmail(email);
    if (existingUser) {
      return res.status(409).json({
        error: 'User already exists',
        message: 'An account with this email already exists'
      });
    }
    
    const user = await User.create({
      email,
      password,
      firstName,
      lastName,
      role: 'user'
    });
    
    // Log user registration event
    await EventLogger.logUserRegistration(req, user);
    
    // Generate JWT token
    const token = jwt.sign(
      { 
        userId: user.id, 
        username: user.username, 
        email: user.email, 
        role: user.role 
      },
      JWT_SECRET,
      { expiresIn: JWT_EXPIRES_IN }
    );
    
    res.status(201).json({
      message: 'User created successfully',
      token,
      user: user.toJSON()
    });
  } catch (error) {
    console.error('Registration error:', error);
    
    if (error.message === 'Email already exists') {
      return res.status(409).json({
        error: 'User already exists',
        message: 'An account with this email already exists'
      });
    }
    
    res.status(500).json({
      error: 'Internal Server Error',
      message: 'Registration failed'
    });
  }
});

// Change password endpoint
router.post('/change-password', authenticate, validatePasswordChange, async (req, res) => {
  try {
    const { currentPassword, newPassword } = req.body;
    const user = req.user;
    
    const isValidPassword = await user.verifyPassword(currentPassword);
    if (!isValidPassword) {
      return res.status(401).json({
        error: 'Invalid password',
        message: 'Current password is incorrect'
      });
    }
    
    await user.update({ password: newPassword });
    
    // Log password change event
    await EventLogger.logPasswordChange(req, user);
    
    res.json({
      message: 'Password changed successfully'
    });
  } catch (error) {
    console.error('Password change error:', error);
    res.status(500).json({
      error: 'Internal Server Error',
      message: 'Password change failed'
    });
  }
});

// Mobile app login endpoint (for regular users)
router.post('/mobile-login', validateLogin, async (req, res) => {
  try {
    const { email, password } = req.body;
    
    // Try to find user by email first, then by username
    let user = await User.findByEmail(email);
    if (!user) {
      user = await User.findByUsername(email);
    }
    
    if (!user) {
      // Log failed login attempt
      await EventLogger.logFailedLogin(req, email, 'User not found');
      return res.status(401).json({
        error: 'Authentication failed',
        message: 'Invalid username/email or password'
      });
    }
    
    const isValidPassword = await user.verifyPassword(password);
    if (!isValidPassword) {
      // Log failed login attempt
      await EventLogger.logFailedLogin(req, email, 'Invalid password');
      return res.status(401).json({
        error: 'Authentication failed',
        message: 'Invalid email or password'
      });
    }
    
    // Generate JWT token
    const token = jwt.sign(
      { 
        userId: user.id, 
        username: user.username, 
        email: user.email, 
        role: user.role 
      },
      JWT_SECRET,
      { expiresIn: JWT_EXPIRES_IN }
    );
    
    // Log user login event
    await EventLogger.logUserLogin(req, user);
    
    res.json({
      message: 'Mobile login successful',
      token,
      user: user.toJSON()
    });
  } catch (error) {
    console.error('Mobile login error:', error);
    res.status(500).json({
      error: 'Internal Server Error',
      message: 'Mobile login failed'
    });
  }
});

// Get current user profile
router.get('/me', authenticate, (req, res) => {
  res.json({
    user: req.user.toJSON()
  });
});

// Get user's accessible doors (for mobile app)
router.get('/my-doors', authenticate, async (req, res) => {
  try {
    const user = req.user;
    
    // Admin users can see all doors
    if (user.role === 'admin') {
      const { Door } = require('../database/door');
      const doors = await Door.findAll();
      return res.json({
        doors: doors.map(door => door.toJSON())
      });
    }
    
    // Regular users can only see doors they have access to
    const AccessGroup = require('../database/accessGroup');
    const userAccessGroups = await AccessGroup.findByUserId(user.id);
    
    if (userAccessGroups.length === 0) {
      return res.json({
        doors: [],
        message: 'No doors accessible'
      });
    }
    
    // Get doors from user's access groups
    const { Door } = require('../database/door');
    const accessibleDoors = [];
    
    for (const accessGroup of userAccessGroups) {
      const doors = await Door.findByAccessGroupId(accessGroup.id);
      accessibleDoors.push(...doors);
    }
    
    // Remove duplicates
    const uniqueDoors = accessibleDoors.filter((door, index, self) => 
      index === self.findIndex(d => d.id === door.id)
    );
    
    res.json({
      doors: uniqueDoors.map(door => door.toJSON())
    });
  } catch (error) {
    console.error('Get user doors error:', error);
    res.status(500).json({
      error: 'Internal Server Error',
      message: 'Failed to get accessible doors'
    });
  }
});

// Logout endpoint (client-side token removal)
router.post('/logout', authenticate, async (req, res) => {
  // Log user logout event
  await EventLogger.logUserLogout(req, req.user);
  
  res.json({
    message: 'Logout successful'
  });
});

// Verify token endpoint
router.get('/verify', authenticate, (req, res) => {
  res.json({
    valid: true,
    user: req.user.toJSON()
  });
});

module.exports = router;

<|MERGE_RESOLUTION|>--- conflicted
+++ resolved
@@ -1,361 +1,314 @@
-const express = require('express');
-const { User } = require('../database/models');
-const { Visitor } = require('../database/visitor');
-const { validateLogin, validateRegister, validatePasswordChange } = require('../middleware/validation');
-const { authenticate } = require('../middleware/auth');
-const EventLogger = require('../utils/eventLogger');
-const { JWT_SECRET, JWT_EXPIRES_IN } = require('../config/security');
-const { AuthenticationError, ValidationError, ConflictError, asyncHandler } = require('../utils/errors');
-const jwt = require('jsonwebtoken');
-
-const router = express.Router();
-
-// Login endpoint
-router.post('/login', validateLogin, async (req, res) => {
-  try {
-    const { email, password } = req.body;
-    
-    // Try to find user by email first, then by username
-    let user = await User.findByEmail(email);
-    if (!user) {
-      user = await User.findByUsername(email);
-    }
-    
-    // If not found as user, try as visitor
-    let visitor = null;
-    if (!user) {
-      visitor = await Visitor.findByEmail(email);
-      if (!visitor) {
-        visitor = await Visitor.findByUsername(email);
-      }
-    }
-    
-    if (!user && !visitor) {
-      // Log failed login attempt
-      await EventLogger.logFailedLogin(req, email, 'User/Visitor not found');
-      return res.status(401).json({
-        error: 'Authentication failed',
-        message: 'Invalid username/email or password'
-      });
-    }
-    
-<<<<<<< HEAD
-    // Check password for user or visitor
-    let isValidPassword = false;
-    let accountType = 'user';
-    let accountData = user;
-    
-    if (user) {
-      isValidPassword = await user.verifyPassword(password);
-      accountData = user;
-    } else if (visitor) {
-      isValidPassword = await visitor.verifyPassword(password);
-      accountType = 'visitor';
-      accountData = visitor;
-      
-      // Check if visitor is active
-      if (!visitor.isActive) {
-        await EventLogger.logFailedLogin(req, email, 'Visitor account inactive');
-        return res.status(401).json({
-          error: 'Authentication failed',
-          message: 'Account is inactive'
-        });
-      }
-    }
-=======
-    // Check if non-admin user is trying to login via web interface
-    const userAgent = req.headers['user-agent'] || '';
-    const isWebBrowser = userAgent.includes('Mozilla') || userAgent.includes('Chrome') || userAgent.includes('Safari') || userAgent.includes('Firefox');
-    
-    if (user.role !== 'admin' && isWebBrowser) {
-      // Log failed login attempt
-      await EventLogger.logFailedLogin(req, email, 'Non-admin user attempted web login');
-      return res.status(403).json({
-        error: 'Access denied',
-        message: 'Regular users can only access the system via the mobile app. Please use the mobile app to log in.',
-        code: 'WEB_ACCESS_DENIED'
-      });
-    }
-    
-    // Account is always active (is_active column removed)
->>>>>>> 70159430
-    
-    if (!isValidPassword) {
-      // Log failed login attempt
-      await EventLogger.logFailedLogin(req, email, 'Invalid password');
-      return res.status(401).json({
-        error: 'Authentication failed',
-        message: 'Invalid email or password'
-      });
-    }
-    
-    // Generate JWT token
-    const token = jwt.sign(
-      { 
-        userId: accountData.id, 
-        username: accountData.username, 
-        email: accountData.email, 
-        role: accountType === 'visitor' ? 'visitor' : accountData.role,
-        accountType: accountType,
-        hostUserId: accountType === 'visitor' ? accountData.hostUserId : null
-      },
-      JWT_SECRET,
-      { expiresIn: JWT_EXPIRES_IN }
-    );
-    
-    // Log login event
-    if (accountType === 'visitor') {
-      await EventLogger.logEvent(req, {
-        type: 'visitor',
-        action: 'login',
-        entityType: 'visitor',
-        entityId: accountData.id,
-        entityName: `${accountData.firstName} ${accountData.lastName}`,
-        details: 'Visitor logged in',
-        timestamp: new Date().toISOString()
-      });
-    } else {
-      await EventLogger.logUserLogin(req, accountData);
-    }
-    
-    res.json({
-      message: 'Login successful',
-      token,
-      user: accountData.toJSON(),
-      accountType: accountType
-    });
-  } catch (error) {
-    console.error('Login error:', error);
-    res.status(500).json({
-      error: 'Internal Server Error',
-      message: 'Login failed'
-    });
-  }
-});
-
-// Register endpoint
-router.post('/register', validateRegister, async (req, res) => {
-  try {
-    const { email, password, firstName, lastName } = req.body;
-    
-    const existingUser = await User.findByEmail(email);
-    if (existingUser) {
-      return res.status(409).json({
-        error: 'User already exists',
-        message: 'An account with this email already exists'
-      });
-    }
-    
-    const user = await User.create({
-      email,
-      password,
-      firstName,
-      lastName,
-      role: 'user'
-    });
-    
-    // Log user registration event
-    await EventLogger.logUserRegistration(req, user);
-    
-    // Generate JWT token
-    const token = jwt.sign(
-      { 
-        userId: user.id, 
-        username: user.username, 
-        email: user.email, 
-        role: user.role 
-      },
-      JWT_SECRET,
-      { expiresIn: JWT_EXPIRES_IN }
-    );
-    
-    res.status(201).json({
-      message: 'User created successfully',
-      token,
-      user: user.toJSON()
-    });
-  } catch (error) {
-    console.error('Registration error:', error);
-    
-    if (error.message === 'Email already exists') {
-      return res.status(409).json({
-        error: 'User already exists',
-        message: 'An account with this email already exists'
-      });
-    }
-    
-    res.status(500).json({
-      error: 'Internal Server Error',
-      message: 'Registration failed'
-    });
-  }
-});
-
-// Change password endpoint
-router.post('/change-password', authenticate, validatePasswordChange, async (req, res) => {
-  try {
-    const { currentPassword, newPassword } = req.body;
-    const user = req.user;
-    
-    const isValidPassword = await user.verifyPassword(currentPassword);
-    if (!isValidPassword) {
-      return res.status(401).json({
-        error: 'Invalid password',
-        message: 'Current password is incorrect'
-      });
-    }
-    
-    await user.update({ password: newPassword });
-    
-    // Log password change event
-    await EventLogger.logPasswordChange(req, user);
-    
-    res.json({
-      message: 'Password changed successfully'
-    });
-  } catch (error) {
-    console.error('Password change error:', error);
-    res.status(500).json({
-      error: 'Internal Server Error',
-      message: 'Password change failed'
-    });
-  }
-});
-
-// Mobile app login endpoint (for regular users)
-router.post('/mobile-login', validateLogin, async (req, res) => {
-  try {
-    const { email, password } = req.body;
-    
-    // Try to find user by email first, then by username
-    let user = await User.findByEmail(email);
-    if (!user) {
-      user = await User.findByUsername(email);
-    }
-    
-    if (!user) {
-      // Log failed login attempt
-      await EventLogger.logFailedLogin(req, email, 'User not found');
-      return res.status(401).json({
-        error: 'Authentication failed',
-        message: 'Invalid username/email or password'
-      });
-    }
-    
-    const isValidPassword = await user.verifyPassword(password);
-    if (!isValidPassword) {
-      // Log failed login attempt
-      await EventLogger.logFailedLogin(req, email, 'Invalid password');
-      return res.status(401).json({
-        error: 'Authentication failed',
-        message: 'Invalid email or password'
-      });
-    }
-    
-    // Generate JWT token
-    const token = jwt.sign(
-      { 
-        userId: user.id, 
-        username: user.username, 
-        email: user.email, 
-        role: user.role 
-      },
-      JWT_SECRET,
-      { expiresIn: JWT_EXPIRES_IN }
-    );
-    
-    // Log user login event
-    await EventLogger.logUserLogin(req, user);
-    
-    res.json({
-      message: 'Mobile login successful',
-      token,
-      user: user.toJSON()
-    });
-  } catch (error) {
-    console.error('Mobile login error:', error);
-    res.status(500).json({
-      error: 'Internal Server Error',
-      message: 'Mobile login failed'
-    });
-  }
-});
-
-// Get current user profile
-router.get('/me', authenticate, (req, res) => {
-  res.json({
-    user: req.user.toJSON()
-  });
-});
-
-// Get user's accessible doors (for mobile app)
-router.get('/my-doors', authenticate, async (req, res) => {
-  try {
-    const user = req.user;
-    
-    // Admin users can see all doors
-    if (user.role === 'admin') {
-      const { Door } = require('../database/door');
-      const doors = await Door.findAll();
-      return res.json({
-        doors: doors.map(door => door.toJSON())
-      });
-    }
-    
-    // Regular users can only see doors they have access to
-    const AccessGroup = require('../database/accessGroup');
-    const userAccessGroups = await AccessGroup.findByUserId(user.id);
-    
-    if (userAccessGroups.length === 0) {
-      return res.json({
-        doors: [],
-        message: 'No doors accessible'
-      });
-    }
-    
-    // Get doors from user's access groups
-    const { Door } = require('../database/door');
-    const accessibleDoors = [];
-    
-    for (const accessGroup of userAccessGroups) {
-      const doors = await Door.findByAccessGroupId(accessGroup.id);
-      accessibleDoors.push(...doors);
-    }
-    
-    // Remove duplicates
-    const uniqueDoors = accessibleDoors.filter((door, index, self) => 
-      index === self.findIndex(d => d.id === door.id)
-    );
-    
-    res.json({
-      doors: uniqueDoors.map(door => door.toJSON())
-    });
-  } catch (error) {
-    console.error('Get user doors error:', error);
-    res.status(500).json({
-      error: 'Internal Server Error',
-      message: 'Failed to get accessible doors'
-    });
-  }
-});
-
-// Logout endpoint (client-side token removal)
-router.post('/logout', authenticate, async (req, res) => {
-  // Log user logout event
-  await EventLogger.logUserLogout(req, req.user);
-  
-  res.json({
-    message: 'Logout successful'
-  });
-});
-
-// Verify token endpoint
-router.get('/verify', authenticate, (req, res) => {
-  res.json({
-    valid: true,
-    user: req.user.toJSON()
-  });
-});
-
-module.exports = router;
-
+const express = require('express');
+const { User } = require('../database/models');
+const { Visitor } = require('../database/visitor');
+const { validateLogin, validateRegister, validatePasswordChange } = require('../middleware/validation');
+const { authenticate } = require('../middleware/auth');
+const EventLogger = require('../utils/eventLogger');
+const { JWT_SECRET, JWT_EXPIRES_IN } = require('../config/security');
+const { AuthenticationError, ValidationError, ConflictError, asyncHandler } = require('../utils/errors');
+const jwt = require('jsonwebtoken');
+
+const router = express.Router();
+
+// Login endpoint
+router.post('/login', validateLogin, async (req, res) => {
+  try {
+    const { email, password } = req.body;
+    
+    // Try to find user by email first, then by username
+    let user = await User.findByEmail(email);
+    if (!user) {
+      user = await User.findByUsername(email);
+    }
+    
+    if (!user) {
+      // Log failed login attempt
+      await EventLogger.logFailedLogin(req, email, 'User not found');
+      return res.status(401).json({
+        error: 'Authentication failed',
+        message: 'Invalid username/email or password'
+      });
+    }
+    
+    // Check if non-admin user is trying to login via web interface
+    const userAgent = req.headers['user-agent'] || '';
+    const isWebBrowser = userAgent.includes('Mozilla') || userAgent.includes('Chrome') || userAgent.includes('Safari') || userAgent.includes('Firefox');
+    
+    if (user.role !== 'admin' && isWebBrowser) {
+      // Log failed login attempt
+      await EventLogger.logFailedLogin(req, email, 'Non-admin user attempted web login');
+      return res.status(403).json({
+        error: 'Access denied',
+        message: 'Regular users can only access the system via the mobile app. Please use the mobile app to log in.',
+        code: 'WEB_ACCESS_DENIED'
+      });
+    }
+    
+    // Account is always active (is_active column removed)
+    
+    const isValidPassword = await user.verifyPassword(password);
+    
+    if (!isValidPassword) {
+      // Log failed login attempt
+      await EventLogger.logFailedLogin(req, email, 'Invalid password');
+      return res.status(401).json({
+        error: 'Authentication failed',
+        message: 'Invalid email or password'
+      });
+    }
+    
+    // Generate JWT token
+    const token = jwt.sign(
+      { 
+        userId: user.id, 
+        username: user.username, 
+        email: user.email, 
+        role: user.role
+      },
+      JWT_SECRET,
+      { expiresIn: JWT_EXPIRES_IN }
+    );
+    
+    // Log user login event
+    await EventLogger.logUserLogin(req, user);
+    
+    res.json({
+      message: 'Login successful',
+      token,
+      user: user.toJSON()
+    });
+  } catch (error) {
+    console.error('Login error:', error);
+    res.status(500).json({
+      error: 'Internal Server Error',
+      message: 'Login failed'
+    });
+  }
+});
+
+// Register endpoint
+router.post('/register', validateRegister, async (req, res) => {
+  try {
+    const { email, password, firstName, lastName } = req.body;
+    
+    const existingUser = await User.findByEmail(email);
+    if (existingUser) {
+      return res.status(409).json({
+        error: 'User already exists',
+        message: 'An account with this email already exists'
+      });
+    }
+    
+    const user = await User.create({
+      email,
+      password,
+      firstName,
+      lastName,
+      role: 'user'
+    });
+    
+    // Log user registration event
+    await EventLogger.logUserRegistration(req, user);
+    
+    // Generate JWT token
+    const token = jwt.sign(
+      { 
+        userId: user.id, 
+        username: user.username, 
+        email: user.email, 
+        role: user.role 
+      },
+      JWT_SECRET,
+      { expiresIn: JWT_EXPIRES_IN }
+    );
+    
+    res.status(201).json({
+      message: 'User created successfully',
+      token,
+      user: user.toJSON()
+    });
+  } catch (error) {
+    console.error('Registration error:', error);
+    
+    if (error.message === 'Email already exists') {
+      return res.status(409).json({
+        error: 'User already exists',
+        message: 'An account with this email already exists'
+      });
+    }
+    
+    res.status(500).json({
+      error: 'Internal Server Error',
+      message: 'Registration failed'
+    });
+  }
+});
+
+// Change password endpoint
+router.post('/change-password', authenticate, validatePasswordChange, async (req, res) => {
+  try {
+    const { currentPassword, newPassword } = req.body;
+    const user = req.user;
+    
+    const isValidPassword = await user.verifyPassword(currentPassword);
+    if (!isValidPassword) {
+      return res.status(401).json({
+        error: 'Invalid password',
+        message: 'Current password is incorrect'
+      });
+    }
+    
+    await user.update({ password: newPassword });
+    
+    // Log password change event
+    await EventLogger.logPasswordChange(req, user);
+    
+    res.json({
+      message: 'Password changed successfully'
+    });
+  } catch (error) {
+    console.error('Password change error:', error);
+    res.status(500).json({
+      error: 'Internal Server Error',
+      message: 'Password change failed'
+    });
+  }
+});
+
+// Mobile app login endpoint (for regular users)
+router.post('/mobile-login', validateLogin, async (req, res) => {
+  try {
+    const { email, password } = req.body;
+    
+    // Try to find user by email first, then by username
+    let user = await User.findByEmail(email);
+    if (!user) {
+      user = await User.findByUsername(email);
+    }
+    
+    if (!user) {
+      // Log failed login attempt
+      await EventLogger.logFailedLogin(req, email, 'User not found');
+      return res.status(401).json({
+        error: 'Authentication failed',
+        message: 'Invalid username/email or password'
+      });
+    }
+    
+    const isValidPassword = await user.verifyPassword(password);
+    if (!isValidPassword) {
+      // Log failed login attempt
+      await EventLogger.logFailedLogin(req, email, 'Invalid password');
+      return res.status(401).json({
+        error: 'Authentication failed',
+        message: 'Invalid email or password'
+      });
+    }
+    
+    // Generate JWT token
+    const token = jwt.sign(
+      { 
+        userId: user.id, 
+        username: user.username, 
+        email: user.email, 
+        role: user.role 
+      },
+      JWT_SECRET,
+      { expiresIn: JWT_EXPIRES_IN }
+    );
+    
+    // Log user login event
+    await EventLogger.logUserLogin(req, user);
+    
+    res.json({
+      message: 'Mobile login successful',
+      token,
+      user: user.toJSON()
+    });
+  } catch (error) {
+    console.error('Mobile login error:', error);
+    res.status(500).json({
+      error: 'Internal Server Error',
+      message: 'Mobile login failed'
+    });
+  }
+});
+
+// Get current user profile
+router.get('/me', authenticate, (req, res) => {
+  res.json({
+    user: req.user.toJSON()
+  });
+});
+
+// Get user's accessible doors (for mobile app)
+router.get('/my-doors', authenticate, async (req, res) => {
+  try {
+    const user = req.user;
+    
+    // Admin users can see all doors
+    if (user.role === 'admin') {
+      const { Door } = require('../database/door');
+      const doors = await Door.findAll();
+      return res.json({
+        doors: doors.map(door => door.toJSON())
+      });
+    }
+    
+    // Regular users can only see doors they have access to
+    const AccessGroup = require('../database/accessGroup');
+    const userAccessGroups = await AccessGroup.findByUserId(user.id);
+    
+    if (userAccessGroups.length === 0) {
+      return res.json({
+        doors: [],
+        message: 'No doors accessible'
+      });
+    }
+    
+    // Get doors from user's access groups
+    const { Door } = require('../database/door');
+    const accessibleDoors = [];
+    
+    for (const accessGroup of userAccessGroups) {
+      const doors = await Door.findByAccessGroupId(accessGroup.id);
+      accessibleDoors.push(...doors);
+    }
+    
+    // Remove duplicates
+    const uniqueDoors = accessibleDoors.filter((door, index, self) => 
+      index === self.findIndex(d => d.id === door.id)
+    );
+    
+    res.json({
+      doors: uniqueDoors.map(door => door.toJSON())
+    });
+  } catch (error) {
+    console.error('Get user doors error:', error);
+    res.status(500).json({
+      error: 'Internal Server Error',
+      message: 'Failed to get accessible doors'
+    });
+  }
+});
+
+// Logout endpoint (client-side token removal)
+router.post('/logout', authenticate, async (req, res) => {
+  // Log user logout event
+  await EventLogger.logUserLogout(req, req.user);
+  
+  res.json({
+    message: 'Logout successful'
+  });
+});
+
+// Verify token endpoint
+router.get('/verify', authenticate, (req, res) => {
+  res.json({
+    valid: true,
+    user: req.user.toJSON()
+  });
+});
+
+module.exports = router;
+