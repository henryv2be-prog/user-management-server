--- conflicted
+++ resolved
@@ -275,32 +275,6 @@
 
 // Visitor validation rules
 const validateVisitor = [
-<<<<<<< HEAD
-  body('email')
-    .isEmail()
-    .normalizeEmail()
-    .withMessage('Must be a valid email address'),
-  body('password')
-    .isLength({ min: 8 })
-    .withMessage('Password must be at least 8 characters long')
-    .matches(/^(?=.*[a-z])(?=.*[A-Z])(?=.*\d)/)
-    .withMessage('Password must contain at least one lowercase letter, one uppercase letter, and one number'),
-  body('firstName')
-    .trim()
-    .isLength({ min: 1, max: 50 })
-    .withMessage('First name must be between 1 and 50 characters'),
-  body('lastName')
-    .trim()
-    .isLength({ min: 1, max: 50 })
-    .withMessage('Last name must be between 1 and 50 characters'),
-  body('hostUserId')
-    .isInt({ min: 1 })
-    .withMessage('Host user ID must be a positive integer'),
-  body('accessInstances')
-    .optional()
-    .isInt({ min: 1, max: 100 })
-    .withMessage('Access instances must be between 1 and 100'),
-=======
   body('userId')
     .optional()
     .isInt({ min: 1 })
@@ -344,13 +318,10 @@
       }
       return true;
     }),
->>>>>>> 38d057bf
   handleValidationErrors
 ];
 
 const validateVisitorUpdate = [
-<<<<<<< HEAD
-=======
   body('firstName')
     .optional()
     .trim()
@@ -366,28 +337,11 @@
     .trim()
     .isLength({ min: 1, max: 100 })
     .withMessage('visitorName must be between 1 and 100 characters'),
->>>>>>> 38d057bf
-  body('email')
-    .optional()
-    .isEmail()
-    .normalizeEmail()
-    .withMessage('Must be a valid email address'),
-<<<<<<< HEAD
-  body('firstName')
-    .optional()
-    .trim()
-    .isLength({ min: 1, max: 50 })
-    .withMessage('First name must be between 1 and 50 characters'),
-  body('lastName')
-    .optional()
-    .trim()
-    .isLength({ min: 1, max: 50 })
-    .withMessage('Last name must be between 1 and 50 characters'),
-  body('isActive')
-    .optional()
-    .isBoolean()
-    .withMessage('Active status must be true or false'),
-=======
+  body('email')
+    .optional()
+    .isEmail()
+    .normalizeEmail()
+    .withMessage('Must be a valid email address'),
   body('phone')
     .optional()
     .trim()
@@ -411,7 +365,6 @@
     .optional()
     .isBoolean()
     .withMessage('isActive must be a boolean value'),
->>>>>>> 38d057bf
   handleValidationErrors
 ];
 
