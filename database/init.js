--- conflicted
+++ resolved
@@ -7,11 +7,7 @@
         const db = await pool.getConnection();
         
         let completedTables = 0;
-<<<<<<< HEAD
-        const totalTables = 14; // users, doors, access_groups, door_access_groups, user_access_groups, access_log, access_requests, events, admin_user, door_commands, site_plan, door_positions, door_tags, visitors
-=======
-        const totalTables = 15; // 14 tables + 1 admin user creation
->>>>>>> 70159430
+        const totalTables = 15; // users, doors, access_groups, door_access_groups, user_access_groups, access_log, access_requests, events, admin_user, door_commands, site_plan, door_positions, door_tags, visitors + admin user creation
         
         const checkCompletion = () => {
             completedTables++;
@@ -283,50 +279,6 @@
                 checkCompletion();
             });
 
-<<<<<<< HEAD
-            // Visitors table
-            db.run(`CREATE TABLE IF NOT EXISTS visitors (
-                id INTEGER PRIMARY KEY AUTOINCREMENT,
-                username TEXT UNIQUE NOT NULL,
-                email TEXT UNIQUE NOT NULL,
-                password_hash TEXT NOT NULL,
-                first_name TEXT,
-                last_name TEXT,
-                host_user_id INTEGER NOT NULL,
-                access_instances INTEGER DEFAULT 2,
-                remaining_instances INTEGER DEFAULT 2,
-                is_active INTEGER DEFAULT 1,
-                created_at DATETIME DEFAULT CURRENT_TIMESTAMP,
-                updated_at DATETIME DEFAULT CURRENT_TIMESTAMP,
-                FOREIGN KEY (host_user_id) REFERENCES users (id) ON DELETE CASCADE
-            )`, (err) => {
-                if (err) {
-                    console.error('Error creating visitors table:', err.message);
-                    reject(err);
-                    return;
-                }
-                console.log('Visitors table created/verified');
-                checkCompletion();
-            });
-
-            // Visitor access log table
-            db.run(`CREATE TABLE IF NOT EXISTS visitor_access_log (
-                id INTEGER PRIMARY KEY AUTOINCREMENT,
-                visitor_id INTEGER NOT NULL,
-                door_id INTEGER NOT NULL,
-                access_granted INTEGER NOT NULL,
-                access_reason TEXT,
-                timestamp DATETIME DEFAULT CURRENT_TIMESTAMP,
-                FOREIGN KEY (visitor_id) REFERENCES visitors (id) ON DELETE CASCADE,
-                FOREIGN KEY (door_id) REFERENCES doors (id) ON DELETE CASCADE
-            )`, (err) => {
-                if (err) {
-                    console.error('Error creating visitor_access_log table:', err.message);
-                    reject(err);
-                    return;
-                }
-                console.log('Visitor access log table created/verified');
-=======
             // Door tags table
             db.run(`CREATE TABLE IF NOT EXISTS door_tags (
                 id INTEGER PRIMARY KEY AUTOINCREMENT,
@@ -370,7 +322,6 @@
                     return;
                 }
                 console.log('Visitors table created/verified');
->>>>>>> 70159430
                 checkCompletion();
             });
 
@@ -419,11 +370,6 @@
                 if (err) console.error('Error creating access_requests status index:', err.message);
             });
 
-<<<<<<< HEAD
-            // Visitor table indexes
-            db.run(`CREATE INDEX IF NOT EXISTS idx_visitors_username ON visitors(username)`, (err) => {
-                if (err) console.error('Error creating visitors username index:', err.message);
-=======
             db.run(`CREATE INDEX IF NOT EXISTS idx_door_tags_door_id ON door_tags(door_id)`, (err) => {
                 if (err) console.error('Error creating door_tags door_id index:', err.message);
             });
@@ -435,29 +381,12 @@
             // Visitor indexes
             db.run(`CREATE INDEX IF NOT EXISTS idx_visitors_user_id ON visitors(user_id)`, (err) => {
                 if (err) console.error('Error creating visitors user_id index:', err.message);
->>>>>>> 70159430
             });
 
             db.run(`CREATE INDEX IF NOT EXISTS idx_visitors_email ON visitors(email)`, (err) => {
                 if (err) console.error('Error creating visitors email index:', err.message);
             });
 
-<<<<<<< HEAD
-            db.run(`CREATE INDEX IF NOT EXISTS idx_visitors_host_user_id ON visitors(host_user_id)`, (err) => {
-                if (err) console.error('Error creating visitors host_user_id index:', err.message);
-            });
-
-            db.run(`CREATE INDEX IF NOT EXISTS idx_visitor_access_log_visitor_id ON visitor_access_log(visitor_id)`, (err) => {
-                if (err) console.error('Error creating visitor_access_log visitor_id index:', err.message);
-            });
-
-            db.run(`CREATE INDEX IF NOT EXISTS idx_visitor_access_log_door_id ON visitor_access_log(door_id)`, (err) => {
-                if (err) console.error('Error creating visitor_access_log door_id index:', err.message);
-            });
-
-            db.run(`CREATE INDEX IF NOT EXISTS idx_visitor_access_log_timestamp ON visitor_access_log(timestamp)`, (err) => {
-                if (err) console.error('Error creating visitor_access_log timestamp index:', err.message);
-=======
             db.run(`CREATE INDEX IF NOT EXISTS idx_visitors_valid_from ON visitors(valid_from)`, (err) => {
                 if (err) console.error('Error creating visitors valid_from index:', err.message);
             });
@@ -476,7 +405,6 @@
 
             db.run(`CREATE INDEX IF NOT EXISTS idx_visitors_created_by ON visitors(created_by)`, (err) => {
                 if (err) console.error('Error creating visitors created_by index:', err.message);
->>>>>>> 70159430
             });
 
             // Insert default admin user if no users exist
